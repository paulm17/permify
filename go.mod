--- conflicted
+++ resolved
@@ -25,12 +25,8 @@
 	github.com/jackc/pgtype v1.14.2
 	github.com/jackc/pgx/v5 v5.5.4
 	github.com/juju/ratelimit v1.0.2
-<<<<<<< HEAD
+	github.com/lestrrat-go/jwx v1.2.29
 	github.com/onsi/ginkgo/v2 v2.15.0
-=======
-	github.com/lestrrat-go/jwx v1.2.29
-	github.com/onsi/ginkgo/v2 v2.13.2
->>>>>>> a27f4245
 	github.com/onsi/gomega v1.30.0
 	github.com/pkg/errors v0.9.1
 	github.com/pressly/goose/v3 v3.15.0
@@ -158,15 +154,9 @@
 	go.opentelemetry.io/proto/otlp v1.0.0 // indirect
 	go.uber.org/atomic v1.9.0 // indirect
 	go.uber.org/multierr v1.9.0 // indirect
-<<<<<<< HEAD
-	golang.org/x/crypto v0.18.0 // indirect
-	golang.org/x/mod v0.14.0 // indirect
-	golang.org/x/sys v0.16.0 // indirect
-=======
 	golang.org/x/crypto v0.21.0 // indirect
 	golang.org/x/mod v0.16.0 // indirect
 	golang.org/x/sys v0.18.0 // indirect
->>>>>>> a27f4245
 	golang.org/x/text v0.14.0 // indirect
 	golang.org/x/tools v0.16.1 // indirect
 	google.golang.org/genproto v0.0.0-20231030173426-d783a09b4405 // indirect
